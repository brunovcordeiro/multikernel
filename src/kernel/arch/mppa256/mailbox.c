--- conflicted
+++ resolved
@@ -25,11 +25,7 @@
 
 #include <nanvix/hal.h>
 
-<<<<<<< HEAD
-#include "mppa.h"
-=======
 #include "noc.h"
->>>>>>> 77f9a257
 
 /*============================================================================*
  * hal_mailbox_create()                                                       *
