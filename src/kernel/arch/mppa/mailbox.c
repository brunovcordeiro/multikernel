--- conflicted
+++ resolved
@@ -20,125 +20,8 @@
 #include <errno.h>
 #include <stdio.h>
 
-<<<<<<< HEAD
-/**
- * @brief Mailbox flags.
- */
-/**@{*/
-#define MAILBOX_USED   (1 << 0)
-#define MAILBOX_WRONLY (1 << 1)
-/**@}*/
-
-/**
- * @brief Mailbox.
- */
-struct mailbox
-{
-	int fd;    /**< File descriptor of noC connector. */
-	int flags; /**< Flags.                            */
-};
-
-/**
- * @brief table of mailboxes.
- */
-static struct mailbox mailboxes[NR_MAILBOX];
-
-/*=======================================================================*
- * mailbox_alloc()                                                       *
- *=======================================================================*/
-
-/**
- * @brief Allocates a mailbox.
- *
- * @return Upon successful completion, the ID of the newly allocated
- * mailbox is returned. Upon failure, -1 is returned instead.
- *
- * @note This function is @b NOT thread safe.
- */
-static int mailbox_alloc(void)
-{
-	/* Search for a free mailbox. */
-	for (int i = 0; i < NR_MAILBOX; i++)
-	{
-		/* Found. */
-		if (!(mailboxes[i].flags & MAILBOX_USED))
-		{
-			mailboxes[i].flags |= MAILBOX_USED;
-			return (i);
-		}
-	}
-
-	printf("[NAME] mailbox table overflow\n");
-
-	return (-1);
-}
-
-/*=======================================================================*
- * mailbox_free()                                                        *
- *=======================================================================*/
-
-/**
- * @brief Frees a mailbox.
- *
- * @param mbxid ID of the target mailbox.
- *
- * @note This function is @b NOT thread safe.
- */
-static void mailbox_free(int mbxid)
-{
-	/* Sanity check. */
-	assert((mbxid >= 0) && (mbxid < NR_MAILBOX));
-	assert(mailboxes[mbxid].flags & MAILBOX_USED);
-
-	mailboxes[mbxid].flags = 0;
-	mppa_close(mailboxes[mbxid].fd);
-}
-
-/*======================================================================*
-* mailbox_create()                                                      *
-*=======================================================================*/
-
-/**
-* @brief Creates a mailbox.
-*
-* @param name Mailbox name.
-*
-* @returns Upon successful completion, the ID of the new mailbox is
-* returned. Upon failure, a negative error code is returned instead.
-*/
-int mailbox_create(char *name)
-{
-	int local; /* CPU ID of local. */
-
-	local = name_lookup(name);
-
-	return (_mailbox_create(local));
-}
-
-/*======================================================================*
-* mailbox_open()                                                        *
-*=======================================================================*/
-
-/**
-* @brief Opens a mailbox.
-*
-* @param name Mailbox name.
-*
-* @returns Upon successful completion, the ID of the target mailbox is
-* returned. Upon failure, a negative error code is returned instead.
-*/
-int mailbox_open(char *name)
-{
-	int remote; /* CPU ID of remote. */
-
-	remote = name_lookup(name);
-
-	return (_mailbox_open(remote));
-}
-=======
 #include <nanvix/hal.h>
 #include <nanvix/arch/mppa.h>
->>>>>>> 8a23ad62
 
 /*============================================================================*
  * hal_mailbox_create()                                                       *
@@ -147,11 +30,7 @@
 /**
  * @brief Creates a mailbox.
  *
-<<<<<<< HEAD
- * @param local      CPU ID of the target.
-=======
  * @param coreid ID of the target core.
->>>>>>> 8a23ad62
  *
  * @returns Upon successful completion, the ID of the newly created
  * mailbox is returned. Upon failure, a negative error code is
@@ -166,30 +45,9 @@
 	char pathname[128]; /* NoC connector name.         */
 	int noctag;         /* NoC tag used for transfers. */
 
-<<<<<<< HEAD
-	/* Invalid CPU ID. */
-	if (!(k1_is_ccpu(local) || k1_is_iocpu(local)))
-		return (-EINVAL);
-
-	clusterid = k1_get_cluster_id();
-
-	/* Bad CPU ID. */
-	if (clusterid == IOCLUSTER0)
-	{
-		if (!(local >= IOCLUSTER0) && (local < (IOCLUSTER0 + NR_IOCLUSTER_DMA)))
-			return (-EINVAL);
-	}
-	else if (clusterid == IOCLUSTER1)
-	{
-		if (!(local >= IOCLUSTER1) && (local < (IOCLUSTER1 + NR_IOCLUSTER_DMA)))
-			return (-EINVAL);
-	}
-	else if (clusterid != local)
-=======
 #ifdef _HAS_GET_CORE_ID_	
 	/* Invalid core ID. */
 	if (coreid != hal_get_core_id())
->>>>>>> 8a23ad62
 		return (-EINVAL);
 #endif
 
@@ -220,11 +78,7 @@
 /**
  * @brief Opens a mailbox.
  *
-<<<<<<< HEAD
- * @param remote      CPU ID of the target.
-=======
  * @param coreid ID of the target core.
->>>>>>> 8a23ad62
  *
  * @returns Upon successful completion, the ID of the target mailbox
  * is returned. Upon failure, a negative error code is returned
