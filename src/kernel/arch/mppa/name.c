/*
 * Copyright(C) 2011-2018 Pedro H. Penna <pedrohenriquepenna@gmail.com>
 *
 * This file is part of Nanvix.
 *
 * Nanvix is free software; you can redistribute it and/or modify
 * it under the terms of the GNU General Public License as published by
 * the Free Software Foundation; either version 3 of the License, or
 * (at your option) any later version.
 *
 * Nanvix is distributed in the hope that it will be useful,
 * but WITHOUT ANY WARRANTY; without even the implied warranty of
 * MERCHANTABILITY or FITNESS FOR A PARTICULAR PURPOSE.  See the
 * GNU General Public License for more details.
 *
 * You should have received a copy of the GNU General Public License
 * along with Nanvix. If not, see <http://www.gnu.org/licenses/>.
 */

#include <nanvix/name.h>
#include <nanvix/pm.h>
#include <nanvix/klib.h>
#include <nanvix/hal.h>
#include <errno.h>
#include <stdio.h>
#include <string.h>
#include <assert.h>

#include "mppa.h"

/**
 * @brief Name server node ID.
 */
#define SERVER IOCLUSTER0

/**
 * @brief Name server message.
 */
static struct name_message msg;

/**
 * @brief Mailboxes for small messages.
 */
/**@{*/
static int server;
static int client;
/**@}*/

/**
 * @brief Is the name service initialized ?
 */
static int initialized = 0;

/*============================================================================*
 * name_init()                                                                *
 *============================================================================*/

/**
 * @brief Initializes the naming client.
 *
 * @returns Upon successful completion, zero is returned. Upon
 * failure, a negative error code is returned instead.
 */
static int name_init(void)
{
	/* Nothing to do. */
	if (initialized)
		return (0);

	client = hal_mailbox_create(hal_get_cluster_id());
	server = hal_mailbox_open(SERVER);

	if ((client >= 0) && (server >= 0))
	{
		initialized = 1;
		return (0);
	}

	return (-1);
}

/*============================================================================*
 * name_finalize()                                                            *
 *============================================================================*/

/**
 * @brief Closes the naming client.
 */
void name_finalize(void)
{
	/* Nothing to do. */
	if (!initialized)
		return;

	assert(hal_mailbox_close(server) == 0);
	assert(hal_mailbox_close(client) == 0);

	initialized = 0;
}

/*============================================================================*
 * name_lookup()                                                              *
 *============================================================================*/

/**
 * @brief Converts a name into a NoC node ID.
 *
 * @param name 		Target name.
 *
 * @returns Upon successful completion the NoC node ID whose name is @p
 * name is returned. Upon failure, a negative error code is returned
 * instead.
 */
int name_lookup(char *name)
{
	/* Sanity check. */
	assert((name != NULL) && (strlen(name) < (PROC_NAME_MAX - 1))
	                                && (strcmp(name, "\0") != 0));

	#ifdef DEBUG
		printf("name_lookup(%s) called from cluster %d...\n", name,
		                                      hal_get_cluster_id());
	#endif

	assert(name_init() == 0);

	/* Build operation header. */
	msg.source = hal_get_cluster_id();
	msg.op = NAME_LOOKUP;
	msg.nodeid = -1;
	strcpy(msg.name, name);

	/* Send name request. */
	#ifdef DEBUG
		printf("Sending request for name: %s...\n", msg.name);
	#endif

	assert(hal_mailbox_write(server, &msg, HAL_MAILBOX_MSG_SIZE)
	                                   == HAL_MAILBOX_MSG_SIZE);

	while(msg.nodeid == -1)
	{
		assert(hal_mailbox_read(client, &msg, HAL_MAILBOX_MSG_SIZE)
		                                 == HAL_MAILBOX_MSG_SIZE);
	}

	return (msg.nodeid);
}

/*============================================================================*
 * name_link()                                                                *
 *============================================================================*/

/**
 * @brief link a process name.
 *
 * @param nodeid    NoC node ID of the process to link.
 * @param name      Name of the process to link.
 *
 * @returns Upon successful completion 0 is returned.
 * Upon failure, a negative error code is returned instead.
 */
int name_link(int nodeid, const char *name)
{
	/* Sanity check. */
	assert(nodeid >= 0);
	assert((name != NULL) && (strlen(name) < (PROC_NAME_MAX - 1))
                                   && (strcmp(name, "\0") != 0));

	assert(name_init() == 0);

	/* Build operation header. */
	msg.source = hal_get_cluster_id();
	msg.op = NAME_ADD;
	msg.nodeid = nodeid;
	strcpy(msg.name, name);

	/* Send link request. */
<<<<<<< HEAD
	assert(hal_mailbox_write(server, &msg, HAL_MAILBOX_MSG_SIZE)
	                                   == HAL_MAILBOX_MSG_SIZE);
=======
	assert(hal_mailbox_write(server, &msg, MAILBOX_MSG_SIZE)
	                                   == MAILBOX_MSG_SIZE);

	/* Wait server response */
	while(msg.op == NAME_ADD){
		assert(hal_mailbox_read(client, &msg, MAILBOX_MSG_SIZE)
	                                      == MAILBOX_MSG_SIZE);
	}

	assert((msg.op == NAME_SUCCESS) || (msg.op == NAME_FAIL));

	if (msg.op == NAME_SUCCESS)
	{
		return (0);
	}
	return (-1);
>>>>>>> ca61164c
}

/*============================================================================*
 * name_unlink()                                                              *
 *============================================================================*/

/**
 * @brief Unlink a process name.
 *
 * @param name	    Name of the process to unlink.
 *
 * @returns Upon successful completion 0 is returned.
 * Upon failure, a negative error code is returned instead.
 */
int name_unlink(const char *name)
{
	/* Sanity check. */
	assert((name != NULL) && (strlen(name) < (PROC_NAME_MAX - 1))
								   && (strcmp(name, "\0") != 0));

	#ifdef DEBUG
		printf("name_unlink(%s): called from cluster %d...\n",
		                          name, hal_get_cluster_id());
	#endif

	assert(name_init() == 0);

	/* Build operation header. */
	msg.source = hal_get_cluster_id();
	msg.op = NAME_REMOVE;
	msg.nodeid = -1;
	strcpy(msg.name, name);

	/* Send name request. */
	#ifdef DEBUG
		printf("Sending remove request for name: %s...\n", msg.name);
	#endif

<<<<<<< HEAD
	assert(hal_mailbox_write(server, &msg, HAL_MAILBOX_MSG_SIZE)
	                                    == HAL_MAILBOX_MSG_SIZE);
=======
	assert(hal_mailbox_write(server, &msg, MAILBOX_MSG_SIZE)
	                                    == MAILBOX_MSG_SIZE);

	/* Wait server response */
	while(msg.op == NAME_REMOVE){
		assert(hal_mailbox_read(client, &msg, MAILBOX_MSG_SIZE)
	                                      == MAILBOX_MSG_SIZE);
	}

	assert((msg.op == NAME_SUCCESS) || (msg.op == NAME_FAIL));

	if (msg.op == NAME_SUCCESS)
	{
		return (0);
	}
	return (-1);
>>>>>>> ca61164c
}<|MERGE_RESOLUTION|>--- conflicted
+++ resolved
@@ -176,10 +176,6 @@
 	strcpy(msg.name, name);
 
 	/* Send link request. */
-<<<<<<< HEAD
-	assert(hal_mailbox_write(server, &msg, HAL_MAILBOX_MSG_SIZE)
-	                                   == HAL_MAILBOX_MSG_SIZE);
-=======
 	assert(hal_mailbox_write(server, &msg, MAILBOX_MSG_SIZE)
 	                                   == MAILBOX_MSG_SIZE);
 
@@ -196,7 +192,6 @@
 		return (0);
 	}
 	return (-1);
->>>>>>> ca61164c
 }
 
 /*============================================================================*
@@ -235,10 +230,6 @@
 		printf("Sending remove request for name: %s...\n", msg.name);
 	#endif
 
-<<<<<<< HEAD
-	assert(hal_mailbox_write(server, &msg, HAL_MAILBOX_MSG_SIZE)
-	                                    == HAL_MAILBOX_MSG_SIZE);
-=======
 	assert(hal_mailbox_write(server, &msg, MAILBOX_MSG_SIZE)
 	                                    == MAILBOX_MSG_SIZE);
 
@@ -255,5 +246,4 @@
 		return (0);
 	}
 	return (-1);
->>>>>>> ca61164c
 }