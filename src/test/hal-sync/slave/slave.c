--- conflicted
+++ resolved
@@ -205,13 +205,8 @@
 	}
 	else if(test == 1)
 		test_hal_sync_thread_wait_signal(nclusters);
-<<<<<<< HEAD
-	else
-		exit(EXIT_FAILURE);
-=======
 	else if(test == 2)
 		test_hal_sync_thread_signal_wait(nclusters);
->>>>>>> 5ba6ecee
 
 	hal_cleanup();
 	return (EXIT_SUCCESS);
