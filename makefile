# Copyright(C) 2011-2018 Pedro H. Penna <pedrohenriquepenna@gmail.com>
#
# This file is part of Nanvix.
#
# Nanvix is free software; you can redistribute it and/or modify
# it under the terms of the GNU General Public License as published by
# the Free Software Foundation; either version 3 of the License, or
# (at your option) any later version.
#
# Nanvix is distributed in the hope that it will be useful,
# but WITHOUT ANY WARRANTY; without even the implied warranty of
# MERCHANTABILITY or FITNESS FOR A PARTICULAR PURPOSE.  See the
# GNU General Public License for more details.
#
# You should have received a copy of the GNU General Public License
# along with Nanvix. If not, see <http://www.gnu.org/licenses/>.
#

export K1_TOOLCHAIN_DIR=/usr/local/k1tools/

# Directories.
export BINDIR  = $(CURDIR)/bin
export INCDIR  = $(CURDIR)/include
export SRCDIR  = $(CURDIR)/src
export OUTDIR  = $(CURDIR)/output

# Toolchain configuration.
export cflags := -ansi -std=c99
export cflags += -Wall -Wextra -Werror
export cflags += -Winit-self -Wswitch-default -Wfloat-equal -Wundef -Wshadow -Wuninitialized
export cflags += -O3
export cflags += -I $(INCDIR)
export cflags += -D_KALRAY_MPPA256
ifdef DEBUG
export cflags += -DDEBUG
endif
export lflags := -Wl,--defsym=_LIBNOC_DISABLE_FIFO_FULL_CHECK=0 -O=essai
export O := $(OUTDIR)

#=============================================================================
# Servers
#=============================================================================

export io-bin += spawner-server

# Name Server
export spawner-server-srcs := $(SRCDIR)/servers/spawner.c          \
                              $(SRCDIR)/kernel/arch/mppa/setup.c   \
                              $(SRCDIR)/kernel/arch/mppa/core.c    \
                              $(SRCDIR)/kernel/arch/mppa/mailbox.c \
                              $(SRCDIR)/kernel/arch/mppa/sync.c    \
                              $(SRCDIR)/kernel/arch/mppa/noc.c     \
                              $(SRCDIR)/kernel/ipc/name.c          \
                              $(SRCDIR)/kernel/ipc/barrier.c       \
                              $(SRCDIR)/servers/name.c

export spawner-server-system := rtems
export spawner-server-cflags += -D_KALRAY_MPPA_256_HIGH_LEVEL
export spawner-server-lflags := -lmppaipc -pthread

# RMEM Server
export rmem-server-srcs := $(SRCDIR)/servers/rmem.c             \
                           $(SRCDIR)/kernel/arch/mppa/setup.c   \
                           $(SRCDIR)/kernel/arch/mppa/core.c    \
                           $(SRCDIR)/kernel/arch/mppa/mailbox.c \
                           $(SRCDIR)/kernel/arch/mppa/sync.c    \
                           $(SRCDIR)/kernel/arch/mppa/noc.c     \
                           $(SRCDIR)/kernel/ipc/name.c          \
                           $(SRCDIR)/kernel/ipc/barrier.c       \
                           $(SRCDIR)/servers/name.c

export rmem-server-system := rtems
export rmem-server-cflags += -D_KALRAY_MPPA_256_HIGH_LEVEL
export rmem-server-lflags := -lmppaipc -pthread

#=============================================================================

<<<<<<< HEAD
all: hal hal-mailbox name hal-portal
=======
all: hal hal-mailbox hal-sync name 
>>>>>>> 1728ba40

hal:
	cd $(CURDIR)/src/test/hal/ && $(MAKE);

async:
	cd $(CURDIR)/src/test/async/ && $(MAKE);

hal-mailbox:
	cd $(CURDIR)/src/test/hal-mailbox/ && $(MAKE);

hal-sync:
	cd $(CURDIR)/src/test/hal-sync/ && $(MAKE);

mailbox:
	cd $(CURDIR)/src/test/mailbox/ && $(MAKE);

name:
	cd $(CURDIR)/src/test/name/ && $(MAKE);

hal-portal:
	cd $(CURDIR)/src/test/hal-portal/ && $(MAKE);

rmem:
	cd $(CURDIR)/src/test/rmem/ && $(MAKE);

clean:
	cd $(CURDIR)/src/test/async/; make clean;
	cd $(CURDIR)/src/test/hal-mailbox/; make clean;
	cd $(CURDIR)/src/test/mailbox/; make clean;
	cd $(CURDIR)/src/test/name/; make clean;
	cd $(CURDIR)/src/test/hal-portal/; make clean;
	cd $(CURDIR)/src/test/rmem/; make clean;<|MERGE_RESOLUTION|>--- conflicted
+++ resolved
@@ -75,11 +75,7 @@
 
 #=============================================================================
 
-<<<<<<< HEAD
-all: hal hal-mailbox name hal-portal
-=======
-all: hal hal-mailbox hal-sync name 
->>>>>>> 1728ba40
+all: hal hal-mailbox hal-sync hal-portal name 
 
 hal:
 	cd $(CURDIR)/src/test/hal/ && $(MAKE);
