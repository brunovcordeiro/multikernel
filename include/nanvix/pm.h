/*
 * Copyright(C) 2011-2018 Pedro H. Penna <pedrohenriquepenna@gmail.com>
 *
 * This file is part of Nanvix.
 *
 * Nanvix is free software; you can redistribute it and/or modify
 * it under the terms of the GNU General Public License as published by
 * the Free Software Foundation; either version 3 of the License, or
 * (at your option) any later version.
 *
 * Nanvix is distributed in the hope that it will be useful,
 * but WITHOUT ANY WARRANTY; without even the implied warranty of
 * MERCHANTABILITY or FITNESS FOR A PARTICULAR PURPOSE.  See the
 * GNU General Public License for more details.
 *
 * You should have received a copy of the GNU General Public License
 * along with Nanvix. If not, see <http://www.gnu.org/licenses/>.
 */

#ifndef NANVIX_PM_H_
#define NANVIX_PM_H_

	#include <stddef.h>

/*=======================================================================*
<<<<<<< HEAD
 * Naming                                                                *
 *=======================================================================*/

	/* Forward definitions. */
	extern int name_lookup(char *);
	extern void name_remotes(char *, int);
	extern int name_link(int, const char *);
	extern int name_unlink(char *);

/*=======================================================================*
=======
>>>>>>> 70da14dd
 * Mailbox                                                               *
 *=======================================================================*/

	/* Forward definitions .*/
	extern int mailbox_create(char *);
	extern int mailbox_open(char *);
	extern int mailbox_read(int, void *);
	extern int mailbox_write(int, const void *);
	extern int mailbox_close(int);
	extern int mailbox_unlink(int);

/*=======================================================================*
 * Portal                                                                *
 *=======================================================================*/

	/* Forward definitions .*/
	extern int portal_allow(int, int);
	extern int _portal_create(int);
	extern int _portal_open(int);
	extern int portal_create(char *);
	extern int portal_open(char *);
	extern int portal_read(int, void *, size_t);
	extern int portal_write(int, const void *, size_t);
	extern int portal_close(int);
	extern int portal_unlink(int);

/*======================================================================*
 * Barrier                                                              *
 *=======================================================================*/

	/* Forward definitions. */
	extern int barrier_open(int);
	extern int barrier_wait(int);
	extern int barrier_close(int);

#endif /* NANVIX_PM_H_ */<|MERGE_RESOLUTION|>--- conflicted
+++ resolved
@@ -23,19 +23,6 @@
 	#include <stddef.h>
 
 /*=======================================================================*
-<<<<<<< HEAD
- * Naming                                                                *
- *=======================================================================*/
-
-	/* Forward definitions. */
-	extern int name_lookup(char *);
-	extern void name_remotes(char *, int);
-	extern int name_link(int, const char *);
-	extern int name_unlink(char *);
-
-/*=======================================================================*
-=======
->>>>>>> 70da14dd
  * Mailbox                                                               *
  *=======================================================================*/
 
