@startuml

namespace libs {
	namespace barrier {
	}

	namespace name {
	}

	namespace mailbox {
	}

	namespace portal {
	}

<<<<<<< HEAD
	namespace semaphore {
	}

	libs.mailbox   ..> libs.name    : <<use>>
	libs.portal    ..> libs.name    : <<use>>
	libs.semaphore ..> libs.name    : <<use>>
	libs.semaphore ..> libs.mailbox : <<use>>
=======
	namespace rmem {
	}

	libs.mailbox ..> libs.name    : <<use>>
	libs.portal  ..> libs.name    : <<use>>
	libs.rmem    ..> libs.mailbox : <<use>>
	libs.rmem    ..> libs.portal  : <<use>>
>>>>>>> a7af6f30
}

@enduml<|MERGE_RESOLUTION|>--- conflicted
+++ resolved
@@ -13,23 +13,18 @@
 	namespace portal {
 	}
 
-<<<<<<< HEAD
+	namespace rmem {
+	}
+  
 	namespace semaphore {
 	}
 
 	libs.mailbox   ..> libs.name    : <<use>>
 	libs.portal    ..> libs.name    : <<use>>
-	libs.semaphore ..> libs.name    : <<use>>
+	libs.rmem      ..> libs.mailbox : <<use>>
+	libs.rmem      ..> libs.portal  : <<use>>
+  libs.semaphore ..> libs.name    : <<use>>
 	libs.semaphore ..> libs.mailbox : <<use>>
-=======
-	namespace rmem {
-	}
-
-	libs.mailbox ..> libs.name    : <<use>>
-	libs.portal  ..> libs.name    : <<use>>
-	libs.rmem    ..> libs.mailbox : <<use>>
-	libs.rmem    ..> libs.portal  : <<use>>
->>>>>>> a7af6f30
 }
 
 @enduml