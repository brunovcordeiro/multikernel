--- conflicted
+++ resolved
@@ -79,25 +79,16 @@
 
 if [[ $1 == "test" ]];
 then
-<<<<<<< HEAD
-	# echo "Testing MAILBOX"
-	# run1 "hal-mailbox.img" "hal-mailbox-master" | grep "test"
-	# echo "Testing NAME"
-	# run2 "name.img" "spawner-server" "name-master" "$NCLUSTERS" | grep "test"
-	echo "Testing PORTAL"
-	run1 "hal-portal.img" "hal-portal-master" "write $NCLUSTERS $SIZE"
-=======
 	echo "Testing HAL"
 	run1 "hal.img" "hal-master" | grep "test"
 	echo "Testing MAILBOX"
 	run1 "hal-mailbox.img" "hal-mailbox-master" | grep "test"
 	echo "Testing SYNC"
 	run1 "hal-sync.img" "hal-sync-master" | grep "test"
+	echo "Testing PORTAL"
+	run1 "hal-portal.img" "hal-portal-master" | grep "test"
 	echo "Testing NAME"
 	run2 "name.img" "spawner-server" "name-master" "$NCLUSTERS" | grep "test"
-#	echo "Testing PORTAL"
-#	run2 "portal.img" "name-server" "portal-master" "write $NCLUSTERS $SIZE"
->>>>>>> 1728ba40
 #	echo "Testing RMEM"
 #	run2 "rmem.img" "rmem-master" "rmem-server" "write $NCLUSTERS $SIZE"
 #	run2 "rmem.img" "rmem-master" "rmem-server" "read $NCLUSTERS $SIZE"
