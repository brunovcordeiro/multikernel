--- conflicted
+++ resolved
@@ -73,21 +73,6 @@
 	echo "Testing RMEM"
 	run2 "rmem.img" "rmem-master" "rmem-server" "write $NCLUSTERS $SIZE"
 	run2 "rmem.img" "rmem-master" "rmem-server" "read $NCLUSTERS $SIZE"
-<<<<<<< HEAD
-else
-	echo "Running KM PORTAL"
-	run1 "km-portal.img" "km-portal-master" "--nclusters $NCLUSTERS --class $CLASS"
-	echo "Running KM RMEM"
-	run2 "km-rmem.img" "km-rmem-master" "rmem-server" "--nclusters $NCLUSTERS --class $CLASS"	
-	echo "Running GF PORTAL"
-	run1 "gf-portal.img" "gf-portal-master" "--nclusters $NCLUSTERS --class $CLASS"
-	echo "Running GF RMEM"
-	run2 "gf-rmem.img" "gf-rmem-master" "rmem-server" "--nclusters $NCLUSTERS --class $CLASS"	
-	echo "Running IS PORTAL"
-	run1 "is-portal.img" "is-portal-master" "--nclusters $NCLUSTERS --class $CLASS"
-	#echo "Running IS RMEM"
-	#run2 "is-rmem.img" "is-rmem-master" "rmem-server" "--nclusters $NCLUSTERS --class $CLASS"	
-=======
 elif [[ $1 == "benchmark" ]];
 then
 	if [[ $2 == "km" ]];
@@ -104,8 +89,10 @@
 		run2 "gf-rmem.img" "gf-rmem-master" "rmem-server" "--nclusters $NCLUSTERS --class $CLASS"	
 	elif [[ $2 == "is" ]];
 	then
-		echo "Running IS"
-		run1 "is.img" "is-master" "--nclusters $NCLUSTERS --class $CLASS"
+
+		echo "Running IS PORTAL"
+		run1 "is-portal.img" "is-portal-master" "--nclusters $NCLUSTERS --class $CLASS"
+		#echo "Running IS RMEM"
+		#run2 "is-rmem.img" "is-rmem-master" "rmem-server" "--nclusters $NCLUSTERS --class $CLASS"	
 	fi
->>>>>>> 1e5651c2
 fi