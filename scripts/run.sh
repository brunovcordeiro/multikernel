--- conflicted
+++ resolved
@@ -87,13 +87,13 @@
 function benchmark_mailbox
 {
 	echo "Benchmarking HAL Mailbox"
-	
+
 	echo "  nlocals=1 nremotes=1 (baseline)"
 	run1 "benchmark-hal-mailbox.img" "/benchmark/hal-mailbox-master" "1 1 row 1" \
 		| head -n -1                                                             \
 		| cut -d" " -f 5                                                         \
 		> hal-mailbox-1-1-row.benchmark
-	
+
 	for nlocals in 1 2 4;
 	do
 		for nremotes in 4 8 12 16;
@@ -116,30 +116,17 @@
 
 if [[ $1 == "test" ]];
 then
-<<<<<<< HEAD
-	# echo "Testing HAL"
-	# run1 "test-hal.img" "/test/hal-master" | grep "test"
-	# echo "Testing SYNC"
-	# run2 "test-hal-sync.img" "/test/hal-sync-master0" "/test/hal-sync-master1" "$NCLUSTERS"
-	# echo "Testing MAILBOX"
-	# run2 "test-hal-mailbox.img" "/test/hal-mailbox-master0" "/test/hal-mailbox-master1"
-	# echo "Testing PORTAL"
-	# run1 "test-hal-portal.img" "/test/hal-portal-master" | grep "test"
-	echo "Testing NAME"
-	run2 "test-name.img" "/servers" "/test/name-master" "$NCLUSTERS"
-=======
 	echo "Testing HAL"
 	run1 "test-hal.img" "/test/hal-master" | grep "test"
 	echo "Testing SYNC"
 	run2 "test-hal-sync.img" "/test/hal-sync-master0" "/test/hal-sync-master1" "$NCLUSTERS" | grep "test"
 	run2 "test-hal-mailbox.img" "/test/hal-mailbox-master0" "/test/hal-mailbox-master1" | grep "test"
 	echo "Testing MAILBOX"
-	run2 "test-hal-mailbox.img" "/test/hal-mailbox-master0" "/test/hal-mailbox-master1" | grep "test" 
+	run2 "test-hal-mailbox.img" "/test/hal-mailbox-master0" "/test/hal-mailbox-master1" | grep "test"
 	echo "Testing PORTAL"
 	run1 "test-hal-portal.img" "/test/hal-portal-master" | grep "test"
-	# echo "Testing NAME"
-	# run2 "test-name.img" "/servers" "/test/name-master" "$NCLUSTERS" | grep "test"
->>>>>>> 77f9a257
+	echo "Testing NAME"
+	run2 "test-name.img" "/servers" "/test/name-master" "$NCLUSTERS" | grep "test"
 #	echo "Testing RMEM"
 #	run2 "rmem.img" "rmem-master" "rmem-server" "write $NCLUSTERS $SIZE"
 #	run2 "rmem.img" "rmem-master" "rmem-server" "read $NCLUSTERS $SIZE"
