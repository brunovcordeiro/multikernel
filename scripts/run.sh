#
# MIT License
#
# Copyright (c) 2011-2018 Pedro Henrique Penna <pedrohenriquepenna@gmail.com>
#
# Permission is hereby granted, free of charge, to any person obtaining a copy
# of this software and associated documentation files (the "Software"), to deal
# in the Software without restriction, including without limitation the rights
# to use, copy, modify, merge, publish, distribute, sublicense, and/or sell
# copies of the Software, and to permit persons to whom the Software is
# furnished to do so, subject to the following conditions:
#
# The above copyright notice and this permission notice shall be included in
# all copies or substantial portions of the Software.  THE SOFTWARE IS PROVIDED
# "AS IS", WITHOUT WARRANTY OF ANY KIND, EXPRESS OR IMPLIED, INCLUDING BUT NOT
# LIMITED TO THE WARRANTIES OF MERCHANTABILITY, FITNESS FOR A PARTICULAR
# PURPOSE AND NONINFRINGEMENT. IN NO EVENT SHALL THE AUTHORS OR COPYRIGHT
# HOLDERS BE LIABLE FOR ANY CLAIM, DAMAGES OR OTHER LIABILITY, WHETHER IN AN
# ACTION OF CONTRACT, TORT OR OTHERWISE, ARISING FROM, OUT OF OR IN CONNECTION
# WITH THE SOFTWARE OR THE USE OR OTHER DEALINGS IN THE SOFTWARE.
#

export K1TOOLS_DIR="/usr/local/k1tools"
export OUTDIR=.

# Global parameters.
NCLUSTERS=16

# Benchmark-specific parameters.
CLASS=small

# Testing unit specific parameters.
NMESSAGES=2
SIZE=$((16*1024))

#
# Runs a multibinary file in a single IO CLUSTER.
#
function run1
{
	local multibin=$1
	local bin=$2
	local args=$3

	$K1TOOLS_DIR/bin/k1-jtag-runner     \
		--multibinary=$OUTDIR/$multibin \
		--exec-multibin=IODDR0:$bin     \
		-- $args

	local ret=$?
	if [ $ret == "0" ]
	then
		printf "[test] %-30s \e[32m%s\e[0m\n" "$multibin" "passed"
	else
		printf "[test] %-30s \e[91m%s\e[0m\n" "$multibin" "FAILED"
	fi
}

#
# Runs a multibinary file in the two IO Clusters.
#
function run2
{
	local multibin=$1
	local bin1=$2
	local bin2=$3
	local args=$4

	$K1TOOLS_DIR/bin/k1-jtag-runner     \
		--multibinary=$OUTDIR/$multibin \
		--exec-multibin=IODDR0:$bin1    \
		--exec-multibin=IODDR1:$bin2    \
		-- $args

	local ret=$?
	if [ $ret == "0" ]
	then
		printf "[test] %-30s \e[32m%s\e[0m\n" "$multibin" "passed"
	else
		printf "[test] %-30s \e[91m%s\e[0m\n" "$multibin" "FAILED"
	fi
}

#
# Benchmarks HAL Mailbox
#
function benchmark_mailbox
{
	echo "Benchmarking HAL Mailbox"
	
	echo "  nlocals=1 nremotes=1 (baseline)"
	run1 "benchmark-hal-mailbox.img" "/benchmark/hal-mailbox-master" "1 1 row 4" \
		| head -n -1                                                             \
		| cut -d" " -f 5                                                         \
		> hal-mailbox-1-1-row.benchmark
	for nremotes in 4 8 12 16;
	do
		echo "  nlocals=1 nremotes=$nremotes"
		run1 "benchmark-hal-mailbox.img" "/benchmark/hal-mailbox-master" "1 $nremotes row 4" \
			| head -n -1                                                                     \
			| cut -d" " -f 5                                                                 \
			> hal-mailbox-1-$nremotes-row.benchmark
		run1 "benchmark-hal-mailbox.img" "/benchmark/hal-mailbox-master" "1 $nremotes col 4" \
			| head -n -1                                                                     \
			| cut -d" " -f 5                                                                 \
			> hal-mailbox-1-$nremotes-col.benchmark
	done

	tar -cjvf benchmark-hal-sync.tar.bz2 *.benchmark
	rm -rf *.benchmark
}

if [[ $1 == "test" ]];
then
	echo "Testing HAL"
	run1 "test-hal.img" "/test/hal-master" | grep "test"
	echo "Testing SYNC"
	run2 "test-hal-sync.img" "/test/hal-sync-master0" "/test/hal-sync-master1" "$NCLUSTERS" | grep "test"
<<<<<<< HEAD
	# echo "Testing MAILBOX"
	# run2 "test-hal-mailbox.img" "/test/hal-mailbox-master"
	# echo "Testing PORTAL"
	# run1 "test-hal-portal.img" "/test/hal-portal-master" | grep "test"
=======
	echo "Testing MAILBOX"
	run2 "test-hal-mailbox.img" "/test/hal-mailbox-master0" "/test/hal-mailbox-master1" | grep "test"
	echo "Testing PORTAL"
	run1 "test-hal-portal.img" "/test/hal-portal-master" | grep "test"
>>>>>>> baf706c0
	# echo "Testing NAME"
	# run2 "test-name.img" "/servers" "/test/name-master" "$NCLUSTERS" | grep "test"
#	echo "Testing RMEM"
#	run2 "rmem.img" "rmem-master" "rmem-server" "write $NCLUSTERS $SIZE"
#	run2 "rmem.img" "rmem-master" "rmem-server" "read $NCLUSTERS $SIZE"
elif [[ $1 == "benchmark" ]];
then
	if [[ $2 == "mailbox" ]];
	then
		benchmark_mailbox
	elif [[ $2 == "async" ]];
	then
		echo "Testing ASYNC"
		run1 "async.img" "master.elf" "$NCLUSTERS $SIZE"
	elif [[ $2 == "km" ]];
	then
		echo "Running KM PORTAL"
		run1 "km-portal.img" "km-portal-master" "--nclusters $NCLUSTERS --class $CLASS"
		echo "Running KM RMEM"
		run2 "km-rmem.img" "km-rmem-master" "rmem-server" "--nclusters $NCLUSTERS --class $CLASS"
	elif [[ $2 == "gf" ]];
	then
		echo "Running GF PORTAL"
		run1 "gf-portal.img" "gf-portal-master" "--nclusters $NCLUSTERS --class $CLASS"
		echo "Running GF RMEM"
		run2 "gf-rmem.img" "gf-rmem-master" "rmem-server" "--nclusters $NCLUSTERS --class $CLASS"
		echo "Running GF RMEM DENSE"
		run2 "gf-dense-rmem.img" "gf-dense-rmem-master" "rmem-server" "--nclusters $NCLUSTERS --class $CLASS"
	elif [[ $2 == "is" ]];
	then

		echo "Running IS PORTAL"
		run1 "is-portal.img" "is-portal-master" "--nclusters $NCLUSTERS --class $CLASS"
		echo "Running IS RMEM"
		run2 "is-rmem.img" "is-rmem-master" "rmem-server" "--nclusters $NCLUSTERS --class $CLASS"
	fi
fi<|MERGE_RESOLUTION|>--- conflicted
+++ resolved
@@ -116,17 +116,10 @@
 	run1 "test-hal.img" "/test/hal-master" | grep "test"
 	echo "Testing SYNC"
 	run2 "test-hal-sync.img" "/test/hal-sync-master0" "/test/hal-sync-master1" "$NCLUSTERS" | grep "test"
-<<<<<<< HEAD
-	# echo "Testing MAILBOX"
-	# run2 "test-hal-mailbox.img" "/test/hal-mailbox-master"
-	# echo "Testing PORTAL"
-	# run1 "test-hal-portal.img" "/test/hal-portal-master" | grep "test"
-=======
+	run2 "test-hal-mailbox.img" "/test/hal-mailbox-master0" "/test/hal-mailbox-master1" | grep "test"
 	echo "Testing MAILBOX"
-	run2 "test-hal-mailbox.img" "/test/hal-mailbox-master0" "/test/hal-mailbox-master1" | grep "test"
 	echo "Testing PORTAL"
 	run1 "test-hal-portal.img" "/test/hal-portal-master" | grep "test"
->>>>>>> baf706c0
 	# echo "Testing NAME"
 	# run2 "test-name.img" "/servers" "/test/name-master" "$NCLUSTERS" | grep "test"
 #	echo "Testing RMEM"
