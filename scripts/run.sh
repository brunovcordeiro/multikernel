#
# MIT License
#
# Copyright (c) 2011-2018 Pedro Henrique Penna <pedrohenriquepenna@gmail.com>
#
# Permission is hereby granted, free of charge, to any person obtaining a copy
# of this software and associated documentation files (the "Software"), to deal
# in the Software without restriction, including without limitation the rights
# to use, copy, modify, merge, publish, distribute, sublicense, and/or sell
# copies of the Software, and to permit persons to whom the Software is
# furnished to do so, subject to the following conditions:
#
# The above copyright notice and this permission notice shall be included in
# all copies or substantial portions of the Software.  THE SOFTWARE IS PROVIDED
# "AS IS", WITHOUT WARRANTY OF ANY KIND, EXPRESS OR IMPLIED, INCLUDING BUT NOT
# LIMITED TO THE WARRANTIES OF MERCHANTABILITY, FITNESS FOR A PARTICULAR
# PURPOSE AND NONINFRINGEMENT. IN NO EVENT SHALL THE AUTHORS OR COPYRIGHT
# HOLDERS BE LIABLE FOR ANY CLAIM, DAMAGES OR OTHER LIABILITY, WHETHER IN AN
# ACTION OF CONTRACT, TORT OR OTHERWISE, ARISING FROM, OUT OF OR IN CONNECTION
# WITH THE SOFTWARE OR THE USE OR OTHER DEALINGS IN THE SOFTWARE.
#

export K1TOOLS_DIR="/usr/local/k1tools"
export OUTDIR=.

# Global parameters.
NCLUSTERS=16

# Benchmark-specific parameters.
CLASS=small

# Testing unit specific parameters.
NMESSAGES=2
SIZE=$((16*1024))

#
# Runs a multibinary file in a single IO CLUSTER.
#
function run1
{
	local multibin=$1
	local bin=$2
	local args=$3

	$K1TOOLS_DIR/bin/k1-jtag-runner     \
		--multibinary=$OUTDIR/$multibin \
		--exec-multibin=IODDR0:$bin     \
		-- $args

	local ret=$?
	if [ $ret == "0" ]
	then
		printf "[test] %-30s \e[32m%s\e[0m\n" "$multibin" "passed"
	else
		printf "[test] %-30s \e[91m%s\e[0m\n" "$multibin" "FAILED"
	fi
}

#
# Runs a multibinary file in the two IO Clusters.
#
function run2
{
	local multibin=$1
	local bin1=$2
	local bin2=$3
	local args=$4

	$K1TOOLS_DIR/bin/k1-jtag-runner     \
		--multibinary=$OUTDIR/$multibin \
		--exec-multibin=IODDR0:$bin1    \
		--exec-multibin=IODDR1:$bin2    \
		-- $args

	local ret=$?
	if [ $ret == "0" ]
	then
		printf "[test] %-30s \e[32m%s\e[0m\n" "$multibin" "passed"
	else
		printf "[test] %-30s \e[91m%s\e[0m\n" "$multibin" "FAILED"
	fi
}

#
# Benchmarks HAL Mailbox
#
function benchmark_mailbox
{
	echo "Benchmarking HAL Mailbox"

	echo "  nlocals=1 nremotes=1 (baseline)"
	run1 "benchmark-hal-mailbox.img" "/benchmark/hal-mailbox-master" "1 1 row 1" \
		| head -n -1                                                             \
		| cut -d" " -f 5                                                         \
		> hal-mailbox-1-1-row.benchmark

	for nlocals in 1 2 4;
	do
		for nremotes in 4 8 12 16;
		do
			echo "  nlocals=$nlocals nremotes=$nremotes"
			run1 "benchmark-hal-mailbox.img" "/benchmark/hal-mailbox-master" "$nlocals $nremotes row 4" \
				| head -n -1                                                                            \
				| cut -d" " -f 5                                                                        \
				> hal-mailbox-$nlocals-$nremotes-row.benchmark
			run1 "benchmark-hal-mailbox.img" "/benchmark/hal-mailbox-master" "$nlocals $nremotes col 4" \
				| head -n -1                                                                            \
				| cut -d" " -f 5                                                                        \
				> hal-mailbox-$nlocals-$nremotes-col.benchmark
		done
	done

	tar -cjvf benchmark-hal-sync.tar.bz2 *.benchmark
	rm -rf *.benchmark
}

if [[ $1 == "test" ]];
then
	echo "Testing HAL"
	run1 "test-hal.img" "/test/hal-master" | grep "test"
	echo "Testing SYNC"
	run2 "test-hal-sync.img" "/test/hal-sync-master0" "/test/hal-sync-master1" "$NCLUSTERS" | grep "test"
	run2 "test-hal-mailbox.img" "/test/hal-mailbox-master0" "/test/hal-mailbox-master1" | grep "test"
	echo "Testing MAILBOX"
	run2 "test-hal-mailbox.img" "/test/hal-mailbox-master0" "/test/hal-mailbox-master1" | grep "test"
	echo "Testing PORTAL"
	run1 "test-hal-portal.img" "/test/hal-portal-master" | grep "test"
	echo "Testing NAME"
	run2 "test-name.img" "/servers" "/test/name-master" "$NCLUSTERS" | grep "test"
	echo "Testing MAILBOX"
<<<<<<< HEAD
	run2 "test-mailbox.img" "/servers" "/test/mailbox-master" "$NCLUSTERS"
=======
	run2 "test-mailbox.img" "/servers" "/test/mailbox-master" "$NCLUSTERS" | grep "test"
>>>>>>> c7b674d6
	echo "Testing BARRIER"
	run2 "test-barrier.img" "/test/barrier-master0" "/test/barrier-master1" "$NCLUSTERS" | grep "test"
#	echo "Testing RMEM"
#	run2 "rmem.img" "rmem-master" "rmem-server" "write $NCLUSTERS $SIZE"
#	run2 "rmem.img" "rmem-master" "rmem-server" "read $NCLUSTERS $SIZE"
elif [[ $1 == "benchmark" ]];
then
	if [[ $2 == "mailbox" ]];
	then
		benchmark_mailbox
	elif [[ $2 == "async" ]];
	then
		echo "Testing ASYNC"
		run1 "async.img" "master.elf" "$NCLUSTERS $SIZE"
	elif [[ $2 == "km" ]];
	then
		echo "Running KM PORTAL"
		run1 "km-portal.img" "km-portal-master" "--nclusters $NCLUSTERS --class $CLASS"
		echo "Running KM RMEM"
		run2 "km-rmem.img" "km-rmem-master" "rmem-server" "--nclusters $NCLUSTERS --class $CLASS"
	elif [[ $2 == "gf" ]];
	then
		echo "Running GF PORTAL"
		run1 "gf-portal.img" "gf-portal-master" "--nclusters $NCLUSTERS --class $CLASS"
		echo "Running GF RMEM"
		run2 "gf-rmem.img" "gf-rmem-master" "rmem-server" "--nclusters $NCLUSTERS --class $CLASS"
		echo "Running GF RMEM DENSE"
		run2 "gf-dense-rmem.img" "gf-dense-rmem-master" "rmem-server" "--nclusters $NCLUSTERS --class $CLASS"
	elif [[ $2 == "is" ]];
	then

		echo "Running IS PORTAL"
		run1 "is-portal.img" "is-portal-master" "--nclusters $NCLUSTERS --class $CLASS"
		echo "Running IS RMEM"
		run2 "is-rmem.img" "is-rmem-master" "rmem-server" "--nclusters $NCLUSTERS --class $CLASS"
	fi
fi<|MERGE_RESOLUTION|>--- conflicted
+++ resolved
@@ -128,11 +128,7 @@
 	echo "Testing NAME"
 	run2 "test-name.img" "/servers" "/test/name-master" "$NCLUSTERS" | grep "test"
 	echo "Testing MAILBOX"
-<<<<<<< HEAD
-	run2 "test-mailbox.img" "/servers" "/test/mailbox-master" "$NCLUSTERS"
-=======
 	run2 "test-mailbox.img" "/servers" "/test/mailbox-master" "$NCLUSTERS" | grep "test"
->>>>>>> c7b674d6
 	echo "Testing BARRIER"
 	run2 "test-barrier.img" "/test/barrier-master0" "/test/barrier-master1" "$NCLUSTERS" | grep "test"
 #	echo "Testing RMEM"
