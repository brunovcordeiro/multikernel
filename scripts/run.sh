--- conflicted
+++ resolved
@@ -32,9 +32,6 @@
 		-- $1
 }
 
-<<<<<<< HEAD
-for ncclusters in {1..16};
-=======
 #
 # Runs a benchmark.
 #
@@ -49,7 +46,6 @@
 if [ $1 == "tests" ];
 then
 for ncclusters in 1 2 4 8 16;
->>>>>>> 4707271b
 do
 	for pattern in regular irregular;
 	do
